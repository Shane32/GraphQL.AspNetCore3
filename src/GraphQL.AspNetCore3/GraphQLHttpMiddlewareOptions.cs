namespace GraphQL.AspNetCore3;

/// <summary>
/// Configuration options for <see cref="GraphQLHttpMiddleware"/>.
/// </summary>
public class GraphQLHttpMiddlewareOptions : IAuthorizationOptions
{
    /// <summary>
    /// Enables handling of GET requests.
    /// </summary>
    public bool HandleGet { get; set; } = true;

    /// <summary>
    /// Enables handling of POST requests, including form submissions, JSON-formatted requests and raw query requests.
    /// </summary>
    public bool HandlePost { get; set; } = true;

    /// <summary>
    /// Enables handling of WebSockets requests.
    /// <br/><br/>
    /// Requires calling <see cref="WebSocketMiddlewareExtensions.UseWebSockets(IApplicationBuilder)"/>
    /// to initialize the WebSocket pipeline within the ASP.NET Core framework.
    /// </summary>
    public bool HandleWebSockets { get; set; } = true;

    /// <summary>
    /// Enables handling of batched GraphQL requests for POST requests when formatted as JSON.
    /// </summary>
    public bool EnableBatchedRequests { get; set; } = true;

    /// <summary>
    /// Enables parallel execution of batched GraphQL requests.
    /// </summary>
    public bool ExecuteBatchedRequestsInParallel { get; set; } = true;

    /// <summary>
    /// When enabled, GraphQL requests with validation errors
    /// have the HTTP status code set to 400 Bad Request.
    /// GraphQL requests with execution errors are unaffected.
    /// <br/><br/>
    /// Does not apply to batched or WebSocket requests.
    /// </summary>
    public bool ValidationErrorsReturnBadRequest { get; set; } = true;

    /// <summary>
    /// Enables parsing the query string on POST requests.
    /// If enabled, the query string properties override those in the body of the request.
    /// </summary>
    public bool ReadQueryStringOnPost { get; set; } = true;

    /// <summary>
<<<<<<< HEAD
    /// Enables cross-site request forgery (CSRF) protection for both GET and POST requests.
    /// Requires a non-empty header from the <see cref="CsrfProtectionHeaders"/> list to be
    /// present, or a POST request with a Content-Type header that is not <c>text/plain</c>,
    /// <c>application/x-www-form-urlencoded</c>, or <c>multipart/form-data</c>.
    /// </summary>
    public bool CsrfProtectionEnabled { get; set; } = true;

    /// <summary>
    /// When <see cref="CsrfProtectionEnabled"/> is enabled, requests require a non-empty
    /// header from this list or a POST request with a Content-Type header that is not
    /// <c>text/plain</c>, <c>application/x-www-form-urlencoded</c>, or <c>multipart/form-data</c>.
    /// Defaults to <c>GraphQL-Require-Preflight</c>.
    /// </summary>
    public List<string> CsrfProtectionHeaders { get; set; } = new() { "GraphQL-Require-Preflight" }; // see https://github.com/graphql/graphql-over-http/pull/303
=======
    /// Enables parsing POST requests with the form content types such as <c>multipart-form/data</c>.
    /// </summary>
    /// <remarks>
    /// There is a potential security vulnerability when employing cookie authentication
    /// with the <c>multipart-form/data</c> content type because sending cookies
    /// alongside the request does not initiate a pre-flight CORS request.
    /// As a result, GraphQL.NET carries out the request and potentially modifies data,
    /// even if the CORS policy forbids it, irrespective of the sender's ability to access
    /// the response.
    /// </remarks>
    public bool ReadFormOnPost { get; set; } = true;
>>>>>>> 5d4f0eeb

    /// <summary>
    /// Enables reading variables from the query string.
    /// Variables are interpreted as JSON and deserialized before being
    /// provided to the <see cref="IDocumentExecuter"/>.
    /// </summary>
    public bool ReadVariablesFromQueryString { get; set; } = true;

    /// <summary>
    /// Enables reading extensions from the query string.
    /// Extensions are interpreted as JSON and deserialized before being
    /// provided to the <see cref="IDocumentExecuter"/>.
    /// </summary>
    public bool ReadExtensionsFromQueryString { get; set; } = true;

    /// <summary>
    /// Gets or sets a list of the authentication schemes the authentication requirements are evaluated against.
    /// When no schemes are specified, the default authentication scheme is used.
    /// </summary>
    public List<string> AuthenticationSchemes { get; set; } = new();

    /// <inheritdoc/>
    /// <remarks>
    /// HTTP requests return <c>401 Forbidden</c> when the request is not authenticated.
    /// </remarks>
    public bool AuthorizationRequired { get; set; }

    /// <inheritdoc cref="IAuthorizationOptions.AuthorizedRoles"/>
    /// <remarks>
    /// HTTP requests return <c>403 Forbidden</c> when the user fails the role check.
    /// </remarks>
    public List<string> AuthorizedRoles { get; set; } = new();

    IEnumerable<string> IAuthorizationOptions.AuthorizedRoles => AuthorizedRoles;

    /// <inheritdoc/>
    /// <remarks>
    /// HTTP requests return <c>403 Forbidden</c> when the user fails the policy check.
    /// </remarks>
    public string? AuthorizedPolicy { get; set; }

    /// <summary>
    /// The maximum allowed file size in bytes for each file uploaded pursuant to the
    /// specification at <see href="https://github.com/jaydenseric/graphql-multipart-request-spec"/>.
    /// Null indicates no limit.
    /// </summary>
    public long? MaximumFileSize { get; set; }

    /// <summary>
    /// The maximum allowed number of files uploaded pursuant to the specification at
    /// <see href="https://github.com/jaydenseric/graphql-multipart-request-spec"/>.
    /// Null indicates no limit.
    /// </summary>
    public int? MaximumFileCount { get; set; }

    /// <summary>
    /// Returns an options class for WebSocket connections.
    /// </summary>
    public GraphQLWebSocketOptions WebSockets { get; set; } = new();
}<|MERGE_RESOLUTION|>--- conflicted
+++ resolved
@@ -49,7 +49,19 @@
     public bool ReadQueryStringOnPost { get; set; } = true;
 
     /// <summary>
-<<<<<<< HEAD
+    /// Enables parsing POST requests with the form content types such as <c>multipart-form/data</c>.
+    /// </summary>
+    /// <remarks>
+    /// There is a potential security vulnerability when employing cookie authentication
+    /// with the <c>multipart-form/data</c> content type because sending cookies
+    /// alongside the request does not initiate a pre-flight CORS request.
+    /// As a result, GraphQL.NET carries out the request and potentially modifies data,
+    /// even if the CORS policy forbids it, irrespective of the sender's ability to access
+    /// the response.
+    /// </remarks>
+    public bool ReadFormOnPost { get; set; } = true;
+
+    /// <summary>
     /// Enables cross-site request forgery (CSRF) protection for both GET and POST requests.
     /// Requires a non-empty header from the <see cref="CsrfProtectionHeaders"/> list to be
     /// present, or a POST request with a Content-Type header that is not <c>text/plain</c>,
@@ -64,19 +76,6 @@
     /// Defaults to <c>GraphQL-Require-Preflight</c>.
     /// </summary>
     public List<string> CsrfProtectionHeaders { get; set; } = new() { "GraphQL-Require-Preflight" }; // see https://github.com/graphql/graphql-over-http/pull/303
-=======
-    /// Enables parsing POST requests with the form content types such as <c>multipart-form/data</c>.
-    /// </summary>
-    /// <remarks>
-    /// There is a potential security vulnerability when employing cookie authentication
-    /// with the <c>multipart-form/data</c> content type because sending cookies
-    /// alongside the request does not initiate a pre-flight CORS request.
-    /// As a result, GraphQL.NET carries out the request and potentially modifies data,
-    /// even if the CORS policy forbids it, irrespective of the sender's ability to access
-    /// the response.
-    /// </remarks>
-    public bool ReadFormOnPost { get; set; } = true;
->>>>>>> 5d4f0eeb
 
     /// <summary>
     /// Enables reading variables from the query string.
