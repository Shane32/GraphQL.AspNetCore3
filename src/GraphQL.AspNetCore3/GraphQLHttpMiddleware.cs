--- conflicted
+++ resolved
@@ -247,31 +247,6 @@
     }
 
     /// <summary>
-<<<<<<< HEAD
-    /// Performs CSRF protection, if required, and returns <see langword="true"/> if the
-    /// request was handled (typically by returning an error message).  If <see langword="false"/>
-    /// is returned, the request is processed normally.
-    /// </summary>
-    protected virtual async ValueTask<bool> HandleCsrfProtectionAsync(HttpContext context, RequestDelegate next)
-    {
-        if (!_options.CsrfProtectionEnabled)
-            return false;
-        if (context.Request.Headers.TryGetValue("Content-Type", out var contentTypes) && contentTypes.Count > 0 && contentTypes[0] != null) {
-            var contentType = contentTypes[0]!;
-            if (contentType.IndexOf(';') > 0) {
-                contentType = contentType.Substring(0, contentType.IndexOf(';'));
-            }
-            contentType = contentType.Trim().ToLowerInvariant();
-            if (!(contentType == "text/plain" || contentType == "application/x-www-form-urlencoded" || contentType == "multipart/form-data"))
-                return false;
-        }
-        foreach (var header in _options.CsrfProtectionHeaders) {
-            if (context.Request.Headers.TryGetValue(header, out var values) && values.Count > 0 && values[0]?.Length > 0)
-                return false;
-        }
-        await HandleCsrfProtectionErrorAsync(context, next);
-        return true;
-=======
     /// This method looks for an 'operations' key with a JSON value representing the GraphQL request(s)
     /// and a 'map' key with a JSON object value mapping file keys to variables in the request(s).
     /// See: <see href="https://github.com/jaydenseric/graphql-multipart-request-spec"/>.
@@ -451,7 +426,32 @@
                 throw new InvalidMapError($"Cannot refer to child property '{prop}' of a string or number.");
             }
         }
->>>>>>> 5d4f0eeb
+    }
+
+    /// <summary>
+    /// Performs CSRF protection, if required, and returns <see langword="true"/> if the
+    /// request was handled (typically by returning an error message).  If <see langword="false"/>
+    /// is returned, the request is processed normally.
+    /// </summary>
+    protected virtual async ValueTask<bool> HandleCsrfProtectionAsync(HttpContext context, RequestDelegate next)
+    {
+        if (!_options.CsrfProtectionEnabled)
+            return false;
+        if (context.Request.Headers.TryGetValue("Content-Type", out var contentTypes) && contentTypes.Count > 0 && contentTypes[0] != null) {
+            var contentType = contentTypes[0]!;
+            if (contentType.IndexOf(';') > 0) {
+                contentType = contentType.Substring(0, contentType.IndexOf(';'));
+            }
+            contentType = contentType.Trim().ToLowerInvariant();
+            if (!(contentType == "text/plain" || contentType == "application/x-www-form-urlencoded" || contentType == "multipart/form-data"))
+                return false;
+        }
+        foreach (var header in _options.CsrfProtectionHeaders) {
+            if (context.Request.Headers.TryGetValue(header, out var values) && values.Count > 0 && values[0]?.Length > 0)
+                return false;
+        }
+        await HandleCsrfProtectionErrorAsync(context, next);
+        return true;
     }
 
     /// <summary>
